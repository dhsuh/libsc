--- conflicted
+++ resolved
@@ -59,8 +59,6 @@
                                b ^= a, b -= sc_hash_rot(a,14),  \
                                c ^= b, c -= sc_hash_rot(b,24)))
 
-SC_EXTERN_C_BEGIN;
-
 /** Function to compute a hash value of an object.
  * \param [in] v   The object to hash.
  * \param [in] u   Arbitrary user data.
@@ -767,8 +765,6 @@
                                               int log_priority,
                                               sc_hash_t * hash);
 
-<<<<<<< HEAD
-=======
 typedef struct sc_hash_array_data
 {
   sc_array_t         *pa;
@@ -904,7 +900,6 @@
 void               *sc_recycle_array_remove (sc_recycle_array_t * rec_array,
                                              size_t position);
 
->>>>>>> d5778ebe
 SC_EXTERN_C_END;
 
 #endif /* !SC_CONTAINERS_H */