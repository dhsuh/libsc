/*
  This file is part of the SC Library.
  The SC Library provides support for parallel scientific applications.

  Copyright (C) 2010 The University of Texas System

  The SC Library is free software; you can redistribute it and/or
  modify it under the terms of the GNU Lesser General Public
  License as published by the Free Software Foundation; either
  version 2.1 of the License, or (at your option) any later version.

  The SC Library is distributed in the hope that it will be useful,
  but WITHOUT ANY WARRANTY; without even the implied warranty of
  MERCHANTABILITY or FITNESS FOR A PARTICULAR PURPOSE.  See the GNU
  Lesser General Public License for more details.

  You should have received a copy of the GNU Lesser General Public
  License along with the SC Library; if not, write to the Free Software
  Foundation, Inc., 51 Franklin Street, Fifth Floor, Boston, MA
  02110-1301, USA.
*/

#include <sc_private.h>

#ifdef SC_HAVE_SIGNAL_H
#include <signal.h>
#endif

typedef void        (*sc_sig_t) (int);

#ifdef SC_HAVE_BACKTRACE
#ifdef SC_HAVE_BACKTRACE_SYMBOLS
#ifdef SC_HAVE_EXECINFO_H
#include <execinfo.h>
#define SC_BACKTRACE
#define SC_STACK_SIZE 64
#endif
#endif
#endif

#ifdef SC_ENABLE_PTHREAD
#include <pthread.h>
#endif

typedef struct sc_package
{
  int                 is_registered;
  sc_log_handler_t    log_handler;
  int                 log_threshold;
  int                 log_indent;
  int                 malloc_count;
  int                 free_count;
  int                 rc_active;
  const char         *name;
  const char         *full;
#ifdef SC_ENABLE_PTHREAD
  pthread_mutex_t     mutex;
#endif
}
sc_package_t;

/** The only log handler that comes with libsc. */
static void         sc_log_handler (FILE * log_stream,
                                    const char *filename, int lineno,
                                    int package, int category, int priority,
                                    const char *msg);

/* *INDENT-OFF* */
const int sc_log2_lookup_table[256] =
{ -1, 0, 1, 1, 2, 2, 2, 2, 3, 3, 3, 3, 3, 3, 3, 3,
   4, 4, 4, 4, 4, 4, 4, 4, 4, 4, 4, 4, 4, 4, 4, 4,
   5, 5, 5, 5, 5, 5, 5, 5, 5, 5, 5, 5, 5, 5, 5, 5,
   5, 5, 5, 5, 5, 5, 5, 5, 5, 5, 5, 5, 5, 5, 5, 5,
   6, 6, 6, 6, 6, 6, 6, 6, 6, 6, 6, 6, 6, 6, 6, 6,
   6, 6, 6, 6, 6, 6, 6, 6, 6, 6, 6, 6, 6, 6, 6, 6,
   6, 6, 6, 6, 6, 6, 6, 6, 6, 6, 6, 6, 6, 6, 6, 6,
   6, 6, 6, 6, 6, 6, 6, 6, 6, 6, 6, 6, 6, 6, 6, 6,
   7, 7, 7, 7, 7, 7, 7, 7, 7, 7, 7, 7, 7, 7, 7, 7,
   7, 7, 7, 7, 7, 7, 7, 7, 7, 7, 7, 7, 7, 7, 7, 7,
   7, 7, 7, 7, 7, 7, 7, 7, 7, 7, 7, 7, 7, 7, 7, 7,
   7, 7, 7, 7, 7, 7, 7, 7, 7, 7, 7, 7, 7, 7, 7, 7,
   7, 7, 7, 7, 7, 7, 7, 7, 7, 7, 7, 7, 7, 7, 7, 7,
   7, 7, 7, 7, 7, 7, 7, 7, 7, 7, 7, 7, 7, 7, 7, 7,
   7, 7, 7, 7, 7, 7, 7, 7, 7, 7, 7, 7, 7, 7, 7, 7,
   7, 7, 7, 7, 7, 7, 7, 7, 7, 7, 7, 7, 7, 7, 7, 7,
};
/* *INDENT-ON* */

int                 sc_package_id = -1;
FILE               *sc_trace_file = NULL;
int                 sc_trace_prio = SC_LP_STATISTICS;

static int          default_malloc_count = 0;
static int          default_free_count = 0;
static int          default_rc_active = 0;

static int          sc_identifier = -1;
static sc_MPI_Comm  sc_mpicomm = sc_MPI_COMM_NULL;

static FILE        *sc_log_stream = NULL;
static sc_log_handler_t sc_default_log_handler = sc_log_handler;
static int          sc_default_log_threshold = SC_LP_THRESHOLD;

static int          sc_signals_caught = 0;
static sc_sig_t     system_int_handler = NULL;
static sc_sig_t     system_segv_handler = NULL;
static sc_sig_t     system_usr2_handler = NULL;

static int          sc_print_backtrace = 0;

static int          sc_num_packages = 0;
static int          sc_num_packages_alloc = 0;
static sc_package_t *sc_packages = NULL;

#ifdef SC_ENABLE_PTHREAD

static pthread_mutex_t sc_default_mutex = PTHREAD_MUTEX_INITIALIZER;
static pthread_mutex_t sc_error_mutex = PTHREAD_MUTEX_INITIALIZER;

static void
sc_check_abort_thread (int condition, int package, const char *message)
{
  if (!condition) {
    pthread_mutex_lock (&sc_error_mutex);
    printf ("[libsc] sc_check_abort_thread %d %s\n", package, message);
    abort ();
    /* abort () will not return */
    pthread_mutex_unlock (&sc_error_mutex);
  }
}

static inline pthread_mutex_t *
sc_package_mutex (int package)
{
  if (package == -1) {
    return &sc_default_mutex;
  }
  else {
#ifdef SC_ENABLE_DEBUG
    sc_check_abort_thread (sc_package_is_registered (package),
                           package, "sc_package_mutex");
#endif
    return &sc_packages[package].mutex;
  }
}

#endif /* SC_ENABLE_PTHREAD */

void
sc_package_lock (int package)
{
#ifdef SC_ENABLE_PTHREAD
  pthread_mutex_t    *mutex = sc_package_mutex (package);
  int                 pth;

  pth = pthread_mutex_lock (mutex);
  sc_check_abort_thread (pth == 0, package, "sc_package_lock");
#endif
}

void
sc_package_unlock (int package)
{
#ifdef SC_ENABLE_PTHREAD
  pthread_mutex_t    *mutex = sc_package_mutex (package);
  int                 pth;

  pth = pthread_mutex_unlock (mutex);
  sc_check_abort_thread (pth == 0, package, "sc_package_unlock");
#endif
}

void
sc_package_rc_count_add (int package_id, int toadd)
{
  int                *pcount;
#ifdef SC_ENABLE_DEBUG
  int                 newvalue;
#endif

  if (package_id == -1) {
    pcount = &default_rc_active;
  }
  else {
    SC_ASSERT (sc_package_is_registered (package_id));
    pcount = &sc_packages[package_id].rc_active;
  }

  sc_package_lock (package_id);
#ifdef SC_ENABLE_DEBUG
  newvalue =
#endif
    *pcount += toadd;
  sc_package_unlock (package_id);

  SC_ASSERT (newvalue >= 0);
}

static void
sc_signal_handler (int sig)
{
  const char         *sigstr;

  switch (sig) {
  case SIGINT:
    sigstr = "INT";
    break;
  case SIGSEGV:
    sigstr = "SEGV";
    break;
  case SIGUSR2:
    sigstr = "USR2";
    break;
  default:
    sigstr = "<unknown>";
    break;
  }
  SC_LERRORF ("Caught signal %s\n", sigstr);

  sc_abort ();
}

/** Installs or removes a signal handler for INT SEGV USR2 that aborts.
 * \param [in] catch    If true, catch signals INT SEGV USR2.
 *                      If false, reinstate previous signal handler.
 */
static void
sc_set_signal_handler (int catch_signals)
{
  if (catch_signals && !sc_signals_caught) {
    system_int_handler = signal (SIGINT, sc_signal_handler);
    SC_CHECK_ABORT (system_int_handler != SIG_ERR, "catching INT");
    system_segv_handler = signal (SIGSEGV, sc_signal_handler);
    SC_CHECK_ABORT (system_segv_handler != SIG_ERR, "catching SEGV");
    system_usr2_handler = signal (SIGUSR2, sc_signal_handler);
    SC_CHECK_ABORT (system_usr2_handler != SIG_ERR, "catching USR2");
    sc_signals_caught = 1;
  }
  else if (!catch_signals && sc_signals_caught) {
    (void) signal (SIGINT, system_int_handler);
    system_int_handler = NULL;
    (void) signal (SIGSEGV, system_segv_handler);
    system_segv_handler = NULL;
    (void) signal (SIGUSR2, system_usr2_handler);
    system_usr2_handler = NULL;
    sc_signals_caught = 0;
  }
}

static void
sc_log_handler (FILE * log_stream, const char *filename, int lineno,
                int package, int category, int priority, const char *msg)
{
  int                 wp = 0, wi = 0;
  int                 lindent = 0;

  if (package != -1) {
    if (!sc_package_is_registered (package))
      package = -1;
    else {
      wp = 1;
      lindent = sc_packages[package].log_indent;
    }
  }
  wi = (category == SC_LC_NORMAL && sc_identifier >= 0);

  if (wp || wi) {
    fputc ('[', log_stream);
    if (wp)
      fprintf (log_stream, "%s", sc_packages[package].name);
    if (wp && wi)
      fputc (' ', log_stream);
    if (wi)
      fprintf (log_stream, "%d", sc_identifier);
    fprintf (log_stream, "] %*s", lindent, "");
  }

  if (priority == SC_LP_TRACE) {
    char                bn[BUFSIZ], *bp;

    snprintf (bn, BUFSIZ, "%s", filename);
    bp = basename (bn);
    fprintf (log_stream, "%s:%d ", bp, lineno);
  }

  fputs (msg, log_stream);
  fflush (log_stream);
}

static int         *
sc_malloc_count (int package)
{
  if (package == -1)
    return &default_malloc_count;

  SC_ASSERT (sc_package_is_registered (package));
  return &sc_packages[package].malloc_count;
}

static int         *
sc_free_count (int package)
{
  if (package == -1)
    return &default_free_count;

  SC_ASSERT (sc_package_is_registered (package));
  return &sc_packages[package].free_count;
}

void               *
sc_malloc (int package, size_t size)
{
  void               *ret;
  int                *malloc_count = sc_malloc_count (package);

  ret = malloc (size);
  if (size > 0) {
<<<<<<< HEAD
    SC_CHECK_ABORT (ret != NULL, "Allocation");
  }

#ifdef SC_ENABLE_PTHREAD
  sc_package_lock (package);
#endif
  if (size > 0) {
=======
    SC_CHECK_ABORTF (ret != NULL, "Allocation (malloc size %lli)",
                     (long long int) size);
>>>>>>> 34586e04
    ++*malloc_count;
  }
  else {
    *malloc_count += ((ret == NULL) ? 0 : 1);
  }
#ifdef SC_ENABLE_PTHREAD
  sc_package_unlock (package);
#endif

  return ret;
}

void               *
sc_calloc (int package, size_t nmemb, size_t size)
{
  void               *ret;
  int                *malloc_count = sc_malloc_count (package);

  ret = calloc (nmemb, size);
  if (nmemb * size > 0) {
<<<<<<< HEAD
    SC_CHECK_ABORT (ret != NULL, "Allocation");
  }

#ifdef SC_ENABLE_PTHREAD
  sc_package_lock (package);
#endif
  if (nmemb * size > 0) {
=======
    SC_CHECK_ABORTF (ret != NULL, "Allocation (calloc size %lli)",
                     (long long int) size);
>>>>>>> 34586e04
    ++*malloc_count;
  }
  else {
    *malloc_count += ((ret == NULL) ? 0 : 1);
  }
#ifdef SC_ENABLE_PTHREAD
  sc_package_unlock (package);
#endif

  return ret;
}

void               *
sc_realloc (int package, void *ptr, size_t size)
{
  if (ptr == NULL) {
    return sc_malloc (package, size);
  }
  else if (size == 0) {
    sc_free (package, ptr);
    return NULL;
  }
  else {
    void               *ret;

    ret = realloc (ptr, size);
    SC_CHECK_ABORTF (ret != NULL, "Reallocation (realloc size %lli)",
                     (long long int) size);

    return ret;
  }
}

char               *
sc_strdup (int package, const char *s)
{
  size_t              len;
  char               *d;

  if (s == NULL) {
    return NULL;
  }

  len = strlen (s) + 1;
  d = (char *) sc_malloc (package, len);
  memcpy (d, s, len);

  return d;
}

void
sc_free (int package, void *ptr)
{
  if (ptr != NULL) {
    int                *free_count = sc_free_count (package);

#ifdef SC_ENABLE_PTHREAD
    sc_package_lock (package);
#endif
    ++*free_count;
#ifdef SC_ENABLE_PTHREAD
    sc_package_unlock (package);
#endif
  }
  free (ptr);
}

int
sc_memory_status (int package)
{
  sc_package_t       *p;

  if (package == -1) {
    return (default_malloc_count - default_free_count);
  }
  else {
    SC_ASSERT (sc_package_is_registered (package));
    p = sc_packages + package;
    return (p->malloc_count - p->free_count);
  }
}

void
sc_memory_check (int package)
{
  sc_package_t       *p;

  if (package == -1) {
    SC_CHECK_ABORT (default_malloc_count == default_free_count,
                    "Memory balance (default)");
    SC_CHECK_ABORT (default_rc_active == 0, "Leftover references (default)");
  }
  else {
    SC_ASSERT (sc_package_is_registered (package));
    p = sc_packages + package;
    SC_CHECK_ABORTF (p->malloc_count == p->free_count,
                     "Memory balance (%s)", p->name);
    SC_CHECK_ABORTF (p->rc_active == 0, "Leftover references (%s)", p->name);
  }
}

int
sc_int_compare (const void *v1, const void *v2)
{
  const int           i1 = *(int *) v1;
  const int           i2 = *(int *) v2;

  return i1 == i2 ? 0 : i1 < i2 ? -1 : +1;
}

int
sc_int8_compare (const void *v1, const void *v2)
{
  const int8_t        i1 = *(int8_t *) v1;
  const int8_t        i2 = *(int8_t *) v2;

  return i1 == i2 ? 0 : i1 < i2 ? -1 : +1;
}

int
sc_int16_compare (const void *v1, const void *v2)
{
  const int16_t       i1 = *(int16_t *) v1;
  const int16_t       i2 = *(int16_t *) v2;

  return i1 == i2 ? 0 : i1 < i2 ? -1 : +1;
}

int
sc_int32_compare (const void *v1, const void *v2)
{
  const int32_t       i1 = *(int32_t *) v1;
  const int32_t       i2 = *(int32_t *) v2;

  return i1 == i2 ? 0 : i1 < i2 ? -1 : +1;
}

int
sc_int64_compare (const void *v1, const void *v2)
{
  const int64_t       i1 = *(int64_t *) v1;
  const int64_t       i2 = *(int64_t *) v2;

  return i1 == i2 ? 0 : i1 < i2 ? -1 : +1;
}

int
sc_double_compare (const void *v1, const void *v2)
{
  const double        d1 = *(double *) v1;
  const double        d2 = *(double *) v2;

  return d1 < d2 ? -1 : d1 > d2 ? 1 : 0;
}

void
sc_set_log_defaults (FILE * log_stream,
                     sc_log_handler_t log_handler, int log_threshold)
{
  sc_default_log_handler = log_handler != NULL ? log_handler : sc_log_handler;

  if (log_threshold == SC_LP_DEFAULT) {
    sc_default_log_threshold = SC_LP_THRESHOLD;
  }
  else {
    SC_ASSERT (log_threshold >= SC_LP_ALWAYS &&
               log_threshold <= SC_LP_SILENT);
    sc_default_log_threshold = log_threshold;
  }

  sc_log_stream = log_stream;
}

void
sc_log (const char *filename, int lineno,
        int package, int category, int priority, const char *msg)
{
  int                 log_threshold;
  sc_log_handler_t    log_handler;
  sc_package_t       *p;

  if (package != -1 && !sc_package_is_registered (package)) {
    package = -1;
  }
  if (package == -1) {
    p = NULL;
    log_threshold = sc_default_log_threshold;
    log_handler = sc_default_log_handler;
  }
  else {
    p = sc_packages + package;
    log_threshold =
      (p->log_threshold ==
       SC_LP_DEFAULT) ? sc_default_log_threshold : p->log_threshold;
    log_handler =
      (p->log_handler == NULL) ? sc_default_log_handler : p->log_handler;
  }
  if (!(category == SC_LC_NORMAL || category == SC_LC_GLOBAL))
    return;
  if (!(priority > SC_LP_ALWAYS && priority < SC_LP_SILENT))
    return;
  if (category == SC_LC_GLOBAL && sc_identifier > 0)
    return;

#ifdef SC_ENABLE_PTHREAD
  sc_package_lock (package);
#endif
  if (sc_trace_file != NULL && priority >= sc_trace_prio)
    log_handler (sc_trace_file, filename, lineno,
                 package, category, priority, msg);

  if (priority >= log_threshold)
    log_handler (sc_log_stream != NULL ? sc_log_stream : stdout,
                 filename, lineno, package, category, priority, msg);
#ifdef SC_ENABLE_PTHREAD
  sc_package_unlock (package);
#endif
}

void
sc_logf (const char *filename, int lineno,
         int package, int category, int priority, const char *fmt, ...)
{
  va_list             ap;

  va_start (ap, fmt);
  sc_logv (filename, lineno, package, category, priority, fmt, ap);
  va_end (ap);
}

void
sc_logv (const char *filename, int lineno,
         int package, int category, int priority, const char *fmt, va_list ap)
{
  char                buffer[BUFSIZ];

#ifdef SC_ENABLE_PTHREAD
  sc_package_lock (package);
#endif
  vsnprintf (buffer, BUFSIZ, fmt, ap);
#ifdef SC_ENABLE_PTHREAD
  sc_package_unlock (package);
#endif
  sc_log (filename, lineno, package, category, priority, buffer);
}

void
sc_log_indent_push (void)
{
  sc_log_indent_push_count (sc_package_id, 1);
}

void
sc_log_indent_pop (void)
{
  sc_log_indent_pop_count (sc_package_id, 1);
}

void
sc_log_indent_push_count (int package, int count)
{
  /* TODO: figure out a version that makes sense with threads */
#ifndef SC_ENABLE_PTHREAD
  SC_ASSERT (package < sc_num_packages);

  if (package >= 0) {
    sc_packages[package].log_indent += SC_MAX (0, count);
  }
#endif
}

void
sc_log_indent_pop_count (int package, int count)
{
  /* TODO: figure out a version that makes sense with threads */
#ifndef SC_ENABLE_PTHREAD
  int                 new_indent;

  SC_ASSERT (package < sc_num_packages);

  if (package >= 0) {
    new_indent = sc_packages[package].log_indent - SC_MAX (0, count);
    sc_packages[package].log_indent = SC_MAX (0, new_indent);
  }
#endif
}

void
sc_abort (void)
{
  if (0) {
  }
#ifdef SC_BACKTRACE
  else if (sc_print_backtrace) {
    int                 i, bt_size;
    void               *bt_buffer[SC_STACK_SIZE];
    char              **bt_strings;
    const char         *str;

    bt_size = backtrace (bt_buffer, SC_STACK_SIZE);
    bt_strings = backtrace_symbols (bt_buffer, bt_size);

    SC_LERRORF ("Abort: Obtained %d stack frames\n", bt_size);

#ifdef SC_ADDRTOLINE
    /* implement pipe connection to addr2line */
#endif

    for (i = 0; i < bt_size; i++) {
      str = strrchr (bt_strings[i], '/');
      if (str != NULL) {
        ++str;
      }
      else {
        str = bt_strings[i];
      }
      SC_LERRORF ("Stack %d: %s\n", i, str);
    }
    free (bt_strings);
  }
#endif
  else {
    SC_LERROR ("Abort\n");
  }

  fflush (stdout);
  fflush (stderr);
  sleep (1);                    /* allow time for pending output */

  if (sc_mpicomm != sc_MPI_COMM_NULL) {
    sc_MPI_Abort (sc_mpicomm, 1);       /* terminate all MPI processes */
  }
  abort ();
}

void
sc_abort_verbose (const char *filename, int lineno, const char *msg)
{
  SC_LERRORF ("Abort: %s\n", msg);
  SC_LERRORF ("Abort: %s:%d\n", filename, lineno);
  sc_abort ();
}

void
sc_abort_verbosef (const char *filename, int lineno, const char *fmt, ...)
{
  va_list             ap;

  va_start (ap, fmt);
  sc_abort_verbosev (filename, lineno, fmt, ap);
  va_end (ap);
}

void
sc_abort_verbosev (const char *filename, int lineno,
                   const char *fmt, va_list ap)
{
  char                buffer[BUFSIZ];

  vsnprintf (buffer, BUFSIZ, fmt, ap);
  sc_abort_verbose (filename, lineno, buffer);
}

void
sc_abort_collective (const char *msg)
{
  int                 mpiret;

  if (sc_mpicomm != sc_MPI_COMM_NULL) {
    mpiret = sc_MPI_Barrier (sc_mpicomm);
    SC_CHECK_MPI (mpiret);
  }

  if (sc_is_root ()) {
    SC_ABORT (msg);
  }
  else {
    sleep (3);                  /* wait for root rank's sc_MPI_Abort ()... */
    abort ();                   /* ... otherwise this may call sc_MPI_Abort () */
  }
}

int
sc_package_register (sc_log_handler_t log_handler, int log_threshold,
                     const char *name, const char *full)
{
  int                 i;
  sc_package_t       *p;
  sc_package_t       *new_package = NULL;
  int                 new_package_id = -1;

  SC_CHECK_ABORT (log_threshold == SC_LP_DEFAULT ||
                  (log_threshold >= SC_LP_ALWAYS &&
                   log_threshold <= SC_LP_SILENT),
                  "Invalid package log threshold");
  SC_CHECK_ABORT (strcmp (name, "default"), "Package default forbidden");
  SC_CHECK_ABORT (strchr (name, ' ') == NULL,
                  "Packages name contains spaces");

  /* sc_packages is static and thus initialized to all zeros */
  for (i = 0; i < sc_num_packages_alloc; ++i) {
    p = sc_packages + i;
    SC_CHECK_ABORTF (!p->is_registered || strcmp (p->name, name),
                     "Package %s is already registered", name);
  }

  /* Try to find unused space in sc_packages  */
  for (i = 0; i < sc_num_packages_alloc; ++i) {
    p = sc_packages + i;
    if (!p->is_registered) {
      new_package = p;
      new_package_id = i;
      break;
    }
  }

  /* realloc if the space in sc_packages is used up */
  if (i == sc_num_packages_alloc) {
    sc_packages = (sc_package_t *) realloc (sc_packages,
                                            (2 * sc_num_packages_alloc +
                                             1) * sizeof (sc_package_t));
    SC_CHECK_ABORT (sc_packages, "Failed to allocate memory");
    new_package = sc_packages + i;
    new_package_id = i;
    sc_num_packages_alloc = 2 * sc_num_packages_alloc + 1;

    /* initialize new packages */
    for (; i < sc_num_packages_alloc; i++) {
      p = sc_packages + i;
      p->is_registered = 0;
      p->log_handler = NULL;
      p->log_threshold = SC_LP_SILENT;
      p->log_indent = 0;
      p->malloc_count = 0;
      p->free_count = 0;
      p->rc_active = 0;
      p->name = NULL;
      p->full = NULL;
    }
  }

  new_package->is_registered = 1;
  new_package->log_handler = log_handler;
  new_package->log_threshold = log_threshold;
  new_package->log_indent = 0;
  new_package->malloc_count = 0;
  new_package->free_count = 0;
  new_package->rc_active = 0;
  new_package->name = name;
  new_package->full = full;
#ifdef SC_ENABLE_PTHREAD
  i = pthread_mutex_init (&new_package->mutex, NULL);
  SC_CHECK_ABORTF (i == 0, "Mutex init failed for package %s", name);
#endif

  ++sc_num_packages;
  SC_ASSERT (sc_num_packages <= sc_num_packages_alloc);
  SC_ASSERT (0 <= new_package_id && new_package_id < sc_num_packages);

  return new_package_id;
}

int
sc_package_is_registered (int package_id)
{
  SC_CHECK_ABORT (0 <= package_id, "Invalid package id");

  return (package_id < sc_num_packages_alloc &&
          sc_packages[package_id].is_registered);
}

void
sc_package_set_verbosity (int package_id, int log_priority)
{
  sc_package_t       *p;

  SC_CHECK_ABORT (sc_package_is_registered (package_id),
                  "Package id is not registered");
  SC_CHECK_ABORT (log_priority == SC_LP_DEFAULT ||
                  (log_priority >= SC_LP_ALWAYS &&
                   log_priority <= SC_LP_SILENT),
                  "Invalid package log threshold");

  p = sc_packages + package_id;
  p->log_threshold = log_priority;
}

void
sc_package_unregister (int package_id)
{
#ifdef SC_ENABLE_PTHREAD
  int                 i;
#endif
  sc_package_t       *p;

  SC_CHECK_ABORT (sc_package_is_registered (package_id),
                  "Package not registered");
  sc_memory_check (package_id);

  p = sc_packages + package_id;
  p->is_registered = 0;
  p->log_handler = NULL;
  p->log_threshold = SC_LP_DEFAULT;
  p->malloc_count = p->free_count = 0;
  p->rc_active = 0;
#ifdef SC_ENABLE_PTHREAD
  i = pthread_mutex_destroy (&p->mutex);
  SC_CHECK_ABORTF (i == 0, "Mutex destroy failed for package %s", p->name);
#endif
  p->name = p->full = NULL;

  --sc_num_packages;
}

void
sc_package_print_summary (int log_priority)
{
  int                 i;
  sc_package_t       *p;

  SC_GEN_LOGF (sc_package_id, SC_LC_GLOBAL, log_priority,
               "Package summary (%d total):\n", sc_num_packages);

  /* sc_packages is static and thus initialized to all zeros */
  for (i = 0; i < sc_num_packages_alloc; ++i) {
    p = sc_packages + i;
    if (p->is_registered) {
      SC_GEN_LOGF (sc_package_id, SC_LC_GLOBAL, log_priority,
                   "   %3d: %-15s +%d-%d   %s\n",
                   i, p->name, p->malloc_count, p->free_count, p->full);
    }
  }
}

void
sc_init (sc_MPI_Comm mpicomm,
         int catch_signals, int print_backtrace,
         sc_log_handler_t log_handler, int log_threshold)
{
  int                 w;
  const char         *trace_file_name;
  const char         *trace_file_prio;

  sc_identifier = -1;
  sc_mpicomm = sc_MPI_COMM_NULL;
  sc_print_backtrace = print_backtrace;

  if (mpicomm != sc_MPI_COMM_NULL) {
    int                 mpiret;

    sc_mpicomm = mpicomm;
    mpiret = sc_MPI_Comm_rank (sc_mpicomm, &sc_identifier);
    SC_CHECK_MPI (mpiret);
  }

  sc_set_signal_handler (catch_signals);
  sc_package_id = sc_package_register (log_handler, log_threshold,
                                       "libsc", "The SC Library");

  trace_file_name = getenv ("SC_TRACE_FILE");
  if (trace_file_name != NULL) {
    char                buffer[BUFSIZ];

    if (sc_identifier >= 0) {
      snprintf (buffer, BUFSIZ, "%s.%d.log", trace_file_name, sc_identifier);
    }
    else {
      snprintf (buffer, BUFSIZ, "%s.log", trace_file_name);
    }
    SC_CHECK_ABORT (sc_trace_file == NULL, "Trace file not NULL");
    sc_trace_file = fopen (buffer, "wb");
    SC_CHECK_ABORT (sc_trace_file != NULL, "Trace file open");

    trace_file_prio = getenv ("SC_TRACE_LP");
    if (trace_file_prio != NULL) {
      if (!strcmp (trace_file_prio, "SC_LP_TRACE")) {
        sc_trace_prio = SC_LP_TRACE;
      }
      else if (!strcmp (trace_file_prio, "SC_LP_DEBUG")) {
        sc_trace_prio = SC_LP_DEBUG;
      }
      else if (!strcmp (trace_file_prio, "SC_LP_VERBOSE")) {
        sc_trace_prio = SC_LP_VERBOSE;
      }
      else if (!strcmp (trace_file_prio, "SC_LP_INFO")) {
        sc_trace_prio = SC_LP_INFO;
      }
      else if (!strcmp (trace_file_prio, "SC_LP_STATISTICS")) {
        sc_trace_prio = SC_LP_STATISTICS;
      }
      else if (!strcmp (trace_file_prio, "SC_LP_PRODUCTION")) {
        sc_trace_prio = SC_LP_PRODUCTION;
      }
      else if (!strcmp (trace_file_prio, "SC_LP_ESSENTIAL")) {
        sc_trace_prio = SC_LP_ESSENTIAL;
      }
      else if (!strcmp (trace_file_prio, "SC_LP_ERROR")) {
        sc_trace_prio = SC_LP_ERROR;
      }
      else {
        SC_ABORT ("Invalid trace priority");
      }
    }
  }

  w = 24;
  SC_GLOBAL_ESSENTIALF ("This is %s\n", SC_PACKAGE_STRING);
#if 0
  SC_GLOBAL_PRODUCTIONF ("%-*s %s\n", w, "F77", SC_F77);
  SC_GLOBAL_PRODUCTIONF ("%-*s %s\n", w, "FFLAGS", SC_FFLAGS);
#endif
  SC_GLOBAL_PRODUCTIONF ("%-*s %s\n", w, "CPP", SC_CPP);
  SC_GLOBAL_PRODUCTIONF ("%-*s %s\n", w, "CPPFLAGS", SC_CPPFLAGS);
  SC_GLOBAL_PRODUCTIONF ("%-*s %s\n", w, "CC", SC_CC);
#if 0
  SC_GLOBAL_PRODUCTIONF ("%-*s %s\n", w, "C_VERSION", SC_C_VERSION);
#endif
  SC_GLOBAL_PRODUCTIONF ("%-*s %s\n", w, "CFLAGS", SC_CFLAGS);
  SC_GLOBAL_PRODUCTIONF ("%-*s %s\n", w, "LDFLAGS", SC_LDFLAGS);
  SC_GLOBAL_PRODUCTIONF ("%-*s %s\n", w, "LIBS", SC_LIBS);
#if 0
  SC_GLOBAL_PRODUCTIONF ("%-*s %s\n", w, "BLAS_LIBS", SC_BLAS_LIBS);
  SC_GLOBAL_PRODUCTIONF ("%-*s %s\n", w, "LAPACK_LIBS", SC_LAPACK_LIBS);
  SC_GLOBAL_PRODUCTIONF ("%-*s %s\n", w, "FLIBS", SC_FLIBS);
#endif
}

void
sc_finalize (void)
{
  int                 i;
  int                 retval;

  /* sc_packages is static and thus initialized to all zeros */
  for (i = sc_num_packages_alloc - 1; i >= 0; --i)
    if (sc_packages[i].is_registered)
      sc_package_unregister (i);

  SC_ASSERT (sc_num_packages == 0);
  sc_memory_check (-1);

  free (sc_packages);
  sc_packages = NULL;
  sc_num_packages_alloc = 0;

  sc_set_signal_handler (0);
  sc_mpicomm = sc_MPI_COMM_NULL;

  sc_print_backtrace = 0;
  sc_identifier = -1;

  /* close trace file */
  if (sc_trace_file != NULL) {
    retval = fclose (sc_trace_file);
    SC_CHECK_ABORT (!retval, "Trace file close");

    sc_trace_file = NULL;
  }
}

int
sc_is_root (void)
{
  return sc_identifier <= 0;
}

/* enable logging for files compiled with C++ */

#ifndef __cplusplus
#undef SC_ABORTF
#undef SC_CHECK_ABORTF
#undef SC_GEN_LOGF
#undef SC_GLOBAL_LOGF
#undef SC_LOGF
#undef SC_GLOBAL_TRACEF
#undef SC_GLOBAL_LDEBUGF
#undef SC_GLOBAL_VERBOSEF
#undef SC_GLOBAL_INFOF
#undef SC_GLOBAL_STATISTICSF
#undef SC_GLOBAL_PRODUCTIONF
#undef SC_GLOBAL_ESSENTIALF
#undef SC_GLOBAL_LERRORF
#undef SC_TRACEF
#undef SC_LDEBUGF
#undef SC_VERBOSEF
#undef SC_INFOF
#undef SC_STATISTICSF
#undef SC_PRODUCTIONF
#undef SC_ESSENTIALF
#undef SC_LERRORF
#endif

#ifndef SC_SPLINT

void
SC_ABORTF (const char *fmt, ...)
{
  va_list             ap;

  va_start (ap, fmt);
  sc_abort_verbosev ("<unknown>", 0, fmt, ap);
  va_end (ap);
}

void
SC_CHECK_ABORTF (int success, const char *fmt, ...)
{
  va_list             ap;

  if (!success) {
    va_start (ap, fmt);
    sc_abort_verbosev ("<unknown>", 0, fmt, ap);
    va_end (ap);
  }
}

void
SC_GEN_LOGF (int package, int category, int priority, const char *fmt, ...)
{
  va_list             ap;

  va_start (ap, fmt);
  sc_logv ("<unknown>", 0, package, category, priority, fmt, ap);
  va_end (ap);
}

void
SC_GLOBAL_LOGF (int priority, const char *fmt, ...)
{
  va_list             ap;

  va_start (ap, fmt);
  sc_logv ("<unknown>", 0, sc_package_id, SC_LC_GLOBAL, priority, fmt, ap);
  va_end (ap);
}

void
SC_LOGF (int priority, const char *fmt, ...)
{
  va_list             ap;

  va_start (ap, fmt);
  sc_logv ("<unknown>", 0, sc_package_id, SC_LC_NORMAL, priority, fmt, ap);
  va_end (ap);
}

#define SC_LOG_IMP(n,p)                                 \
  void                                                  \
  SC_GLOBAL_ ## n ## F (const char *fmt, ...)           \
  {                                                     \
    va_list             ap;                             \
    va_start (ap, fmt);                                 \
    sc_logv ("<unknown>", 0, sc_package_id,             \
             SC_LC_GLOBAL, SC_LP_ ## p, fmt, ap);       \
    va_end (ap);                                        \
  }                                                     \
  void                                                  \
  SC_ ## n ## F (const char *fmt, ...)                  \
  {                                                     \
    va_list             ap;                             \
    va_start (ap, fmt);                                 \
    sc_logv ("<unknown>", 0, sc_package_id,             \
             SC_LC_NORMAL, SC_LP_ ## p, fmt, ap);       \
    va_end (ap);                                        \
  }

/* *INDENT-OFF* */
SC_LOG_IMP (TRACE, TRACE)
SC_LOG_IMP (LDEBUG, DEBUG)
SC_LOG_IMP (VERBOSE, VERBOSE)
SC_LOG_IMP (INFO, INFO)
SC_LOG_IMP (STATISTICS, STATISTICS)
SC_LOG_IMP (PRODUCTION, PRODUCTION)
SC_LOG_IMP (ESSENTIAL, ESSENTIAL)
SC_LOG_IMP (LERROR, ERROR)
/* *INDENT-ON* */

#endif<|MERGE_RESOLUTION|>--- conflicted
+++ resolved
@@ -315,18 +315,14 @@
 
   ret = malloc (size);
   if (size > 0) {
-<<<<<<< HEAD
-    SC_CHECK_ABORT (ret != NULL, "Allocation");
-  }
-
-#ifdef SC_ENABLE_PTHREAD
-  sc_package_lock (package);
-#endif
-  if (size > 0) {
-=======
     SC_CHECK_ABORTF (ret != NULL, "Allocation (malloc size %lli)",
                      (long long int) size);
->>>>>>> 34586e04
+  }
+
+#ifdef SC_ENABLE_PTHREAD
+  sc_package_lock (package);
+#endif
+  if (size > 0) {
     ++*malloc_count;
   }
   else {
@@ -347,18 +343,14 @@
 
   ret = calloc (nmemb, size);
   if (nmemb * size > 0) {
-<<<<<<< HEAD
-    SC_CHECK_ABORT (ret != NULL, "Allocation");
-  }
-
-#ifdef SC_ENABLE_PTHREAD
-  sc_package_lock (package);
-#endif
-  if (nmemb * size > 0) {
-=======
     SC_CHECK_ABORTF (ret != NULL, "Allocation (calloc size %lli)",
                      (long long int) size);
->>>>>>> 34586e04
+  }
+
+#ifdef SC_ENABLE_PTHREAD
+  sc_package_lock (package);
+#endif
+  if (nmemb * size > 0) {
     ++*malloc_count;
   }
   else {
