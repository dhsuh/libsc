#! /bin/bash

# This is the GNU style for indent 2.2.9 (according to man page)
#
#"$INDENT" \
#    -nbad -bap -nbc -bbo -bl -bli2 -bls -ncdb -nce -cp1 -cs -di2 \
#    -ndj -nfc1 -nfca -hnl -i2 -ip5 -lp -pcs -nprs -psl -saf -sai \
#    -saw -nsc -nsob
#    "$@"

# This is our modification
#
# blank line after procedure body
# braces indent 0 (or do you want -bl2 here and -bl below?)
# braces to right of control statements (or do you want -bl here?)
# no tabs
# put the return type of a function on a separate line
# swallow optional blank lines
INDENT_OPTIONS="-bap -bli0 -br -nut -psl -sob -di20"

INDENT=`which gnuindent 2> /dev/null`
<<<<<<< HEAD
if test "$INDENT" = "" ; then
  INDENT=`which indent`
=======
if test -z "$INDENT" ; then
	INDENT=`which gindent`
>>>>>>> d5778ebe
fi
if test -z "$INDENT" ; then
	INDENT=`which indent`
fi

for arg in "$@" ; do
  if [ "x$arg" == "x-o" ]; then
    WANTSOUT=1
  fi
done
if [ -z "$WANTSOUT" ]; then
  for NAME in "$@" ; do
    $INDENT $INDENT_OPTIONS "$NAME"
  done
else
  $INDENT $INDENT_OPTIONS $@
fi<|MERGE_RESOLUTION|>--- conflicted
+++ resolved
@@ -19,13 +19,8 @@
 INDENT_OPTIONS="-bap -bli0 -br -nut -psl -sob -di20"
 
 INDENT=`which gnuindent 2> /dev/null`
-<<<<<<< HEAD
-if test "$INDENT" = "" ; then
-  INDENT=`which indent`
-=======
 if test -z "$INDENT" ; then
 	INDENT=`which gindent`
->>>>>>> d5778ebe
 fi
 if test -z "$INDENT" ; then
 	INDENT=`which indent`
